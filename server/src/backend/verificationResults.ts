"use strict";

import * as vscode from "vscode-languageserver";
<<<<<<< HEAD
import {Diagnostic, IConnection, Position, TextDocument} from "vscode-languageserver";
=======
import { IConnection } from "vscode-languageserver";
>>>>>>> 7d0e8a3c
import { Verification } from "../strings/regexRessources";
import { EnvironmentConfig, Severity } from "../strings/stringRessources";
import { VerificationRequest } from "./verificationRequest";

export enum VerificationStatus {
    Verified = 0,
    NotVerified = 1,
    Failed = 2,
};

export class VerificationResult {
    public verificationStatus: VerificationStatus;
    public proofObligations: number;
    public errorCount: number;
    public crashed: boolean = false;
};

export class VerificationResults {
    public latestResults: { [docPathName: string]: VerificationResult } = {};
    private diagCol: vscode.PublishDiagnosticsParams;

    constructor(private connection: IConnection) { }

    public collect(log: string, req: VerificationRequest): VerificationResult {
        console.log(log);
        const verificationResult: VerificationResult = this.parseVerifierLog(log, req);
        const fileName: string = req.document.uri;
        this.latestResults[fileName] = verificationResult;
        return verificationResult;
    }

    public addCrashed(req: VerificationRequest): void {
        if (req != null) {
            const verificationResult: VerificationResult = new VerificationResult();
            verificationResult.crashed = true;
            const fileName: string = req.document.uri;
            this.latestResults[fileName] = verificationResult;
        }
    }

    private parseVerifierLog(log: string, req: VerificationRequest): VerificationResult {
        const result: VerificationResult = new VerificationResult();
        const lines: string[] = log.split(EnvironmentConfig.NewLine);
        const diags: vscode.Diagnostic[] = [];
        let errorCount: number = 0;
        let proofObligations: number = 0;
        let lastDiagnostic = null;
        let relatedLocationCounter = 1;

        // tslint:disable-next-line:forin
        for (const index in lines) {
            const sourceLine: string = lines[index];
            const errors: RegExpExecArray = Verification.LogParseRegex.exec(sourceLine);
            const proofObligationLine: RegExpExecArray = Verification.NumberOfProofObligations.exec(sourceLine);

            if (errors) {
                const lineNum: number = parseInt(errors[1], 10) - 1; // 1 based
                const colNum: number = Math.max(0, parseInt(errors[2], 10) - 1); // 1 based, but 0 can appear in some cases
                const typeStr: string = errors[3];
                let msgStr: string = errors[4] !== undefined ? errors[4] + ": " + errors[5] : errors[5];

                const start: vscode.Position = vscode.Position.create(lineNum, colNum);
                const end: vscode.Position = vscode.Position.create(lineNum, Number.MAX_VALUE);
                const range: vscode.Range = vscode.Range.create(start, end);

                const severity: vscode.DiagnosticSeverity = (typeStr === Severity.Error) ?
                    vscode.DiagnosticSeverity.Error : (typeStr === Severity.Warning) ?
                        vscode.DiagnosticSeverity.Warning :
                        vscode.DiagnosticSeverity.Information;

                if (severity === vscode.DiagnosticSeverity.Error) {
                    errorCount++;
                }
                console.log(msgStr);

                const relatedRange = this.checkForRelatedLocation(lines, index, diags, relatedLocationCounter);
                if (relatedRange) {
                    msgStr += " Related location " + relatedLocationCounter + ": Line: " +
                        (relatedRange.start.line + 1) + ", Col: " + (relatedRange.start.character + 1);
                    relatedLocationCounter++;
                }

                lastDiagnostic = vscode.Diagnostic.create(range, msgStr, severity);
                lastDiagnostic.source = "Dafny VSCode";

                diags.push(lastDiagnostic);

            } else if (proofObligationLine) {
                proofObligations += parseInt(proofObligationLine[1], 10);
            }
        }

        const publishDiagnosticsParams: vscode.PublishDiagnosticsParams = { uri: req.document.uri, diagnostics: diags };
        this.connection.sendDiagnostics(publishDiagnosticsParams);

        result.errorCount = errorCount;
        result.proofObligations = proofObligations;
        return result;
    }

    private checkForRelatedLocation(lines: string[], index: string, diags: vscode.Diagnostic[], relatedLocationCounter: number): vscode.Range {
        const nextLine: string = lines[(parseInt(index) + 1).toString()];
        const relatedLocations: RegExpExecArray = Verification.RelatedLocationRegex.exec(nextLine);

        if (relatedLocations) {
            const lineNum: number = parseInt(relatedLocations[1], 10) - 1; // 1 based
            const colNum: number = Math.max(0, parseInt(relatedLocations[2], 10) - 1); // 1 based, but 0 can appear in some cases
            let msgStr: string = relatedLocations[5];

            const start: vscode.Position = vscode.Position.create(lineNum, colNum);
            const end: vscode.Position = vscode.Position.create(lineNum, Number.MAX_VALUE);
            const range: vscode.Range = vscode.Range.create(start, end);
            msgStr = "Related location " + relatedLocationCounter + ". " + msgStr;
            diags.push(vscode.Diagnostic.create(range, msgStr, vscode.DiagnosticSeverity.Warning, undefined, "Dafny VSCode"));

            return range;
        }
    }
}<|MERGE_RESOLUTION|>--- conflicted
+++ resolved
@@ -1,11 +1,9 @@
 "use strict";
 
 import * as vscode from "vscode-languageserver";
-<<<<<<< HEAD
-import {Diagnostic, IConnection, Position, TextDocument} from "vscode-languageserver";
-=======
+
 import { IConnection } from "vscode-languageserver";
->>>>>>> 7d0e8a3c
+
 import { Verification } from "../strings/regexRessources";
 import { EnvironmentConfig, Severity } from "../strings/stringRessources";
 import { VerificationRequest } from "./verificationRequest";
