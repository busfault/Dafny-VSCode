--- conflicted
+++ resolved
@@ -10,11 +10,7 @@
     constructor(
         process: cp.ChildProcess,
         errorCallback: (error: Error) => void,
-<<<<<<< HEAD
-        dataCallback: () => void, exitCallback: () => void,
-=======
         dataCallback: () => void, exitCallback: (code: number) => void,
->>>>>>> 1506fbe6
         commandEndRegex: RegExp) {
         if(!process.pid) {
             throw new DafnyServerExeption();
