--- conflicted
+++ resolved
@@ -3,16 +3,11 @@
 import * as vscode from "vscode";
 import {DafnyInstaller} from "./Backend/dafnyInstaller";
 import {DependencyVerifier} from "./Backend/dependencyVerifier";
-<<<<<<< HEAD
 import { DAFNYMODE } from "./Backend/features/definitionProvider";
 import { DafnyDefinitionProvider } from "./Backend/Features/definitionProvider";
 import { DafnyHoverProvider } from "./Backend/Features/hoverProvider";
 import { DafnyReferencesCodeLensProvider } from "./Backend/Features/referenceCodeLensProvider";
-=======
-import { DAFNYMODE, GoDefinitionProvider } from "./Backend/Features/definitionProvider";
-//import { DafnyHoverProvider } from "./Backend/Features/hoverProvider";
-//import { DafnyReferencesCodeLensProvider } from "./Backend/Features/referenceCodeLensProvider";
->>>>>>> 99999a95
+
 import {DafnyDiagnosticsProvider} from "./Frontend/dafnyProvider";
 import { ErrorMsg, InfoMsg } from "./Strings/stringRessources";
 import {Commands} from "./Strings/stringRessources";
@@ -42,19 +37,13 @@
     context.subscriptions.push(restartServerCommand);
     context.subscriptions.push(
         vscode.languages.registerDefinitionProvider(
-<<<<<<< HEAD
+
             DAFNYMODE, new DafnyDefinitionProvider()));
     context.subscriptions.push(
         vscode.languages.registerCodeLensProvider(DAFNYMODE, new DafnyReferencesCodeLensProvider()));
     context.subscriptions.push(
         vscode.languages.registerHoverProvider(DAFNYMODE, new DafnyHoverProvider()));
-=======
-            DAFNYMODE, new GoDefinitionProvider()));
-    //context.subscriptions.push(
-    //    vscode.languages.registerCodeLensProvider(DAFNYMODE, new DafnyReferencesCodeLensProvider()));
-    //context.subscriptions.push(
-    //    vscode.languages.registerHoverProvider(DAFNYMODE, new DafnyHoverProvider()));
->>>>>>> 99999a95
+
     const installDafnyCommand: vscode.Disposable = vscode.commands.registerCommand(Commands.InstallDafny, () => {
         install();
     });
