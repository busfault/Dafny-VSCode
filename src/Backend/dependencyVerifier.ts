"use strict";
import * as cp from "child_process";
import { ProcessWrapper } from "../Process/process";
import { Verification } from "./../Strings/regexRessources";
import { Command } from "./environment";
import { Environment } from "./environment";

export class DependencyVerifier {

    private environment: Environment = new Environment();
    private serverProc: ProcessWrapper;
    private callbackSuccess: (data: any) => any;
    private callbackError: (error: any) => any;

    public verifyDafnyServer(callbackSuccess: (data: any) => any, callbackError: (error: any) => any) {
        const spawnOptions = this.environment.GetStandardSpawnOptions();
        const dafnyCommand: Command = this.environment.GetStartDafnyCommand();
        this.callbackError = callbackError;
        this.callbackSuccess = callbackSuccess;

        this.verify(dafnyCommand, spawnOptions);
    }

<<<<<<< HEAD
    public verifyDafnyDef(callbackSuccess: (data: any) => any, callbackError: (error: any) => any) {
        const spawnOptions = this.environment.GetStandardSpawnOptions();
        const dafnyCommand: Command = this.environment.GetStartDafnyDefCommand();
        this.callbackError = callbackError;
        this.callbackSuccess = callbackSuccess;
=======
    public verifyDafnyServer() {
        const environment: Environment = new Environment();
        const spawnOptions = environment.getStandardSpawnOptions();
        const dafnyCommand: Command = environment.getStartDafnyCommand();
>>>>>>> 01ab3efb

        this.verify(dafnyCommand, spawnOptions);
    }

    private verify(command: Command, spawnOptions: cp.SpawnOptions): void {
        try {
            this.serverProc = this.spawnNewProcess(command, spawnOptions);
            this.serverProc.sendQuit();
        } catch(e) {
            this.callbackError(e);
        }
    }

    private spawnNewProcess(dafnyCommand: Command, options: cp.SpawnOptions): ProcessWrapper {
        const process = cp.spawn(dafnyCommand.command, dafnyCommand.args, options);
        return new ProcessWrapper(process,
            (err: Error) => { this.callbackError(err); },
            () => { },
            (code: number) => { this.handleProcessExit(code); }, Verification.commandEndRegexDafnyServer);
    }

    private handleProcessExit(code: number) {
        if(code !== 0) {
            this.callbackError(code);
        } else {
            this.callbackSuccess(code);
        }
    }
}<|MERGE_RESOLUTION|>--- conflicted
+++ resolved
@@ -21,18 +21,11 @@
         this.verify(dafnyCommand, spawnOptions);
     }
 
-<<<<<<< HEAD
     public verifyDafnyDef(callbackSuccess: (data: any) => any, callbackError: (error: any) => any) {
         const spawnOptions = this.environment.GetStandardSpawnOptions();
         const dafnyCommand: Command = this.environment.GetStartDafnyDefCommand();
         this.callbackError = callbackError;
         this.callbackSuccess = callbackSuccess;
-=======
-    public verifyDafnyServer() {
-        const environment: Environment = new Environment();
-        const spawnOptions = environment.getStandardSpawnOptions();
-        const dafnyCommand: Command = environment.getStartDafnyCommand();
->>>>>>> 01ab3efb
 
         this.verify(dafnyCommand, spawnOptions);
     }
