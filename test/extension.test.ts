--- conflicted
+++ resolved
@@ -8,13 +8,12 @@
 import * as vscode from "vscode";
 import {Context} from "../src/Backend/context";
 import {DafnyServer} from "../src/Backend/dafnyServer";
+import {DafnyDefinitionProvider} from "../src/Backend/Features/definitionProvider";
 import {Statusbar} from "../src/Frontend/dafnyStatusbar";
-import {DafnyDefinitionProvider} from "../src/Backend/Features/definitionProvider"
 
 const extensionID = "FunctionalCorrectness.dafny-vscode";
 const samplesFolder = vscode.extensions.getExtension(extensionID).extensionPath + "/test/sampleFolder/";
 const tempFolder = samplesFolder;
-
 
 function getProvider(startFilePath: string, position: vscode.Position, expectedResult: any) {
     let editor: vscode.TextEditor;
@@ -37,7 +36,6 @@
         assert.deepEqual(actual.range, expectedResult);
     });
 }
-
 
 function verifyFile(startFilePath: string, expectedResult: any) {
     let editor: vscode.TextEditor;
@@ -78,19 +76,17 @@
         this.timeout(30000);
         return verifyFile("simple_invalid_assert.dfy", { crashed: false, errorCount: 1, proofObligations: 1 });
     });
-<<<<<<< HEAD
-});
-=======
 });
 
-suite("DafnyDef Tests", function () {
-    test("Verify go to definition", function () {
+suite("DafnyDef Tests", function() {
+    test("Verify go to definition", function() {
         this.timeout(30000);
-        return getProvider("gotodefinition.dfy", new vscode.Position(6,13), {_end: new vscode.Position(1,11), _start: new vscode.Position(1,11)});
+        return getProvider("gotodefinition.dfy", new vscode.Position(6, 13),
+            {_end: new vscode.Position(1, 11), _start: new vscode.Position(1, 11)});
     });
-    test("Verify go to definition, not available", function () {
+    test("Verify go to definition, not available", function() {
         this.timeout(30000);
-        return getProvider("gotodefinition.dfy", new vscode.Position(14,14), {_end: new vscode.Position(5,11), _start: new vscode.Position(5,11)});
+        return getProvider("gotodefinition.dfy", new vscode.Position(14, 14),
+            {_end: new vscode.Position(5, 11), _start: new vscode.Position(5, 11)});
     });
-});
->>>>>>> 3b5c6268
+});