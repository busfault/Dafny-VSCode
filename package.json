{
<<<<<<< HEAD
    "name": "dafny-vscode",
    "displayName": "Dafny VSCode",
    "description": "Dafny support for Visual Studio Code",
    "version": "0.2.2",
    "publisher": "FunctionalCorrectness",
    "homepage": "https://github.com/FunctionalCorrectness/",
    "repository": {
        "type": "git",
        "url": "https://github.com/FunctionalCorrectness/dafny-vscode.git"
    },
    "galleryBanner": {
        "color": "#639ECA",
        "theme": "dark"
    },
    "engines": {
        "vscode": "^1.5.0"
    },
    "categories": [
        "Languages"
    ],
    "main": "./out/src/extension",
    "contributes": {
        "languages": [
            {
                "id": "dafny",
                "aliases": [
                    "Dafny",
                    "dafny"
                ],
                "extensions": [
                    ".dfy"
                ]
            }
        ],
        "grammars": [
            {
                "language": "dafny",
                "scopeName": "text.dfy.dafny",
                "path": "./syntaxes/Dafny.tmLanguage"
            }
        ],
        "configuration": {
            "type": "object",
            "title": "Dafny extension configuration",
            "properties": {
                "dafny.dafnyServerPath": {
                    "type": "string",
                    "description": "Absolute path to the DafnyServer.exe binary"
                },
                "dafny.useMono": {
                    "type": "boolean",
                    "default": false,
                    "description": "Only applicable to Windows; requires .net 4.0 or higher when false. Attempts to launch dafny process directly when set to false (default)."
                },
                "dafny.monoPath": {
                    "type": "string",
                    "default": "",
                    "description": "Absolute path to mono binary. Only necessary if mono is not in system PATH. Ignored on Windows when useMono is set to false."
                },
                "dafny.automaticVerification": {
                    "type": "boolean",
                    "default": false,
                    "description": "Verify as soon as the document is changed (default). When false, only verify on save."
                },
                "dafny.automaticVerificationDelayMS": {
                    "type": "number",
                    "default": 700,
                    "description": "Delay to wait after a document change before actually sending a verification request. This is done to avoid getting syntax errors as one is typing. Only relevant when automaticVerification is true."
                }
            }
        },
        "commands": [
            {
                "command": "dafny.restartDafnyServer",
                "icon": "$(issue-reopened)",
                "title": "Restart DafnyServer"
            }
        ]
    },
    "activationEvents": [
        "onLanguage:dafny"
=======
  "name": "dafny-vscode",
  "displayName": "dafny-vscode",
  "description": "",
  "version": "0.2.0",
  "publisher": "FunctionalCorrectness",
  "engines": {
    "vscode": "^1.5.0"
  },
  "categories": [
    "Languages"
  ],
  "main": "./out/src/extension",
  "contributes": {
    "snippets": [
      {"language": "dafny",
      "path": "./snippets/dafny.json"}
    ],
    "languages": [
      {
        "id": "dafny",
        "aliases": [

          "Dafny",
          "dafny"
        ],
        "extensions": [
          ".dfy"
        ],
        "configuration": "./language-configuration.json"
      }
    ],
    "grammars": [
      {
        "language": "dafny",
        "scopeName": "text.dfy.dafny",
        "path": "./syntaxes/Dafny.tmLanguage"
      }
>>>>>>> fa66b9fd
    ],
    "scripts": {
        "vscode:prepublish": "tsc -p ./",
        "compile": "tsc -watch -p ./",
        "postinstall": "node ./node_modules/vscode/bin/install",
        "test": "node ./node_modules/vscode/bin/test"
    },
    "devDependencies": {
        "@types/mocha": "^2.2.32",
        "@types/node": "^6.0.40",
        "mocha": "^2.3.3",
        "typescript": "^2.0.3",
        "typescript-collections": "^1.2.3",
        "vscode": "^1.0.0"
    },
    "dependencies": {
        "utf8": "*",
        "base64-js": "*"
    }
}<|MERGE_RESOLUTION|>--- conflicted
+++ resolved
@@ -1,5 +1,4 @@
 {
-<<<<<<< HEAD
     "name": "dafny-vscode",
     "displayName": "Dafny VSCode",
     "description": "Dafny support for Visual Studio Code",
@@ -22,6 +21,12 @@
     ],
     "main": "./out/src/extension",
     "contributes": {
+        "snippets": [
+            {
+                "language": "dafny",
+                "path": "./snippets/dafny.json"
+            }
+        ],
         "languages": [
             {
                 "id": "dafny",
@@ -31,7 +36,8 @@
                 ],
                 "extensions": [
                     ".dfy"
-                ]
+                ],
+                "configuration": "./language-configuration.json"
             }
         ],
         "grammars": [
@@ -81,45 +87,6 @@
     },
     "activationEvents": [
         "onLanguage:dafny"
-=======
-  "name": "dafny-vscode",
-  "displayName": "dafny-vscode",
-  "description": "",
-  "version": "0.2.0",
-  "publisher": "FunctionalCorrectness",
-  "engines": {
-    "vscode": "^1.5.0"
-  },
-  "categories": [
-    "Languages"
-  ],
-  "main": "./out/src/extension",
-  "contributes": {
-    "snippets": [
-      {"language": "dafny",
-      "path": "./snippets/dafny.json"}
-    ],
-    "languages": [
-      {
-        "id": "dafny",
-        "aliases": [
-
-          "Dafny",
-          "dafny"
-        ],
-        "extensions": [
-          ".dfy"
-        ],
-        "configuration": "./language-configuration.json"
-      }
-    ],
-    "grammars": [
-      {
-        "language": "dafny",
-        "scopeName": "text.dfy.dafny",
-        "path": "./syntaxes/Dafny.tmLanguage"
-      }
->>>>>>> fa66b9fd
     ],
     "scripts": {
         "vscode:prepublish": "tsc -p ./",
